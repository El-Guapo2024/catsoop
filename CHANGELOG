--- conflicted
+++ resolved
@@ -42,15 +42,13 @@
 * Fixed a bug with client-side password hashing so that the hash is now a
   proper PBKDF2 hash of the given password.
 
-<<<<<<< HEAD
 * The last_submit_time and last_submit_times entries in the problemstate log
   are now only updated if the submission was successful.
-=======
+
 * Fixed a bug whereby some compound expressions were treated as literals in the
   'pythonliteral' question type.
 
 * Fixed a bug with rendering of < and > in the 'richtext' question type.
->>>>>>> 36464ce7
 
 SECURITY:
 
