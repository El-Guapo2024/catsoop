--- conflicted
+++ resolved
@@ -36,11 +36,10 @@
   * Added `logread`, `logwrite`, and `logedit` commands for working with log
     entries in a human-readable format.
 
-<<<<<<< HEAD
   * Plugins can now start scripts when catsoop is started.  scripts in
     `cs_data_root/plugins/autostart/` that end with ".py" will be run when
     `catsoop start` is invoked.
-=======
+
   * Added nicer names for URL fragments of sections and updated the
     <tableofcontents/> generator to use these when linking to sections.
 
@@ -48,7 +47,6 @@
     cs_show_section_permalinks=False).
 
   * The `cs_content_header` text now has the CSS class `cs_content_header`.
->>>>>>> 2ec3f817
 
 CHANGED:
 
@@ -103,25 +101,21 @@
       * `cs_score_message` has been removed as a special variable.  Use
         `csq_score_message` instead.
 
-<<<<<<< HEAD
       * `loader.spoof_early_load` has been renamed to
         `loader.generate_context`.
 
-FIXED:
-
-  * `loader.generate_context` no longer breaks when given an empty path.
-=======
   * Removed `circuit` question type, which has not been used by anyone for a
     long time and may no longer work with catsoop updates.
 
 FIXED:
+
+  * `loader.generate_context` no longer breaks when given an empty path.
 
   * Reverted changes to `language` module from version 14.x.x.
 
   * Scores and messages are now logged in problemactions for questions in
     legacy grading mode (checker IDs are still logged for questions using the
     asynchronous checker)
->>>>>>> 2ec3f817
 
   * Fixed an issue whereby "set()" could not be accepted as an answer to a
     `pythonic` or `pythonliteral` question.
