--- conflicted
+++ resolved
@@ -96,11 +96,9 @@
 
 * Fixed the 'Show/Hide Detailed Results' button in the 'pythoncode' question type to have the same styling as other buttons.
 
-<<<<<<< HEAD
 * Fixed a bug with `catsoop.modal` Javascript that caused an error if `cancel` was set to `false`.
-=======
+
 * Fixes for reporting line numbers in `<python>` tags.
->>>>>>> ebde9ebc
 
 #### SECURITY:
 
