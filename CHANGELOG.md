--- conflicted
+++ resolved
@@ -5,13 +5,10 @@
 **Added:**
 
 * Added `catsoop.path_info` added to javascript (for groups).
-<<<<<<< HEAD
 * Added `cs_pre_handle` for normal use and `pre_handle.py` for plugins.
-=======
 * The state of the context is now stored after every `preload.py` file in the
     chain has been executed (in `cs_loader_states`), to allow, e.g., looking up
     parents' names.
->>>>>>> 62578238
 
 **Changed:**
 
