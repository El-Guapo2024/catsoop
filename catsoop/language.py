# This file is part of CAT-SOOP
# Copyright (c) 2011-2019 by The CAT-SOOP Developers <catsoop-dev@mit.edu>
#
# This program is free software: you can redistribute it and/or modify it under
# the terms of the GNU Affero General Public License as published by the Free
# Software Foundation, either version 3 of the License, or (at your option) any
# later version.
#
# This program is distributed in the hope that it will be useful, but WITHOUT
# ANY WARRANTY; without even the implied warranty of MERCHANTABILITY or FITNESS
# FOR A PARTICULAR PURPOSE.  See the GNU Affero General Public License for more
# details.
#
# You should have received a copy of the GNU Affero General Public License
# along with this program.  If not, see <http://www.gnu.org/licenses/>.
"""
SUMMARY OF THIS FILE
~~~~~~~~~~~~~~~~~~~~~~~~~~~~~~~~~~~~~~~~~~~~~~~~~~~~~~~~~~~~~~~~~~~~~~~~~~~~~~~~

   The overall flow when parsing a page is:

0. Label all the <python> tags with their line number and the current file; e.g.

      <python>

   on line 67 in file "COURSE/information/content.md" becomes

      <python cs_internal_sourcefile="COURSE/information/content.md" cs_internal_linenumber=67>

½. <comment> elements are removed.

1. <include> tags are replaced by the contents of the files they reference.
   Before substitution into the current document, step 0 is run analagously on
   the contents of each file.

1½. <comment> elements are removed again.

2. <python> tags are replaced by the output of the code inside them.

   [At this point, any `post_load` events occur.]

3. `cs_transform_source : string -> string` is run on the entire page.

4a. Custom tags are handled. Each tag name in `cs_custom_tags`

      cs_custom_tags : {string => {'open' => tag_replmt
                                   'body' => body_replmt
                                   'close' => tag_replmt
                                   'markdown' => bool
                                   'verbatim' => bool}}

      tag_replmt = string | params * context -> string

      body_replmt = string | string * params * context -> string

      params = {string => string}

   Here's an example:

      # <note>hello!</note>
      #   will become
      # <b>Note:</b> <span style="color: #808080;">hello!</span>
      #
      # <note color="#333366">sample text</note>
      #   will become
      # <b>Note:</b> <span style="color: #333366;">sample text</span>

      def note_open(params, context):
        color = params["color"] if "color" in params else "#808080"
        return '<b>Note:</b> <span style="color:%s">' % color

      cs_custom_tags = {"note": ('open': note_open, 'close': "</span>")}

      # Instead of using None, we could have written
      #
      # def note_body(text, params, context):
      #     return text
      # cs_custom_tags = {"note": {'open': note_open, 'body': note_body, 'close': "</span>")}
      #
      # and achieved the same effect.

   For each top-level custom element in the content file,

    - everything between the opening and closing tags (including the tags them-
      selves) is removed and replaced with a unique, random string ("uid").

    - The replacement opening tag and body are generated using the corresponding
      functions in `cs_custom_tags`.

    - Step 4 is recursively run on the replacement body.

    - The results are saved in the `custom_elements` dict, keyed on the uid.

4b. If the content file is in markdown, modify the source up to this point by
   calling the `md` function.

4c. Each uid in `custom_elements` is replaced by its corresponding text.

5. `cs_course_handle_custom_tags` is deprecated, but for legacy support its
   behavior is replicated here.

6. Other CAT-SOOP-specific tags are implemented using BeautifulSoup.
   If the function `cs_transform_tree : tree -> tree` is defined, it is
   called before the built-ins are applied.

7. the page source is split into the format required by __HANDLERS__ and placed
   in `cs_problem_spec`.


LIST OF BUILT-IN CUSTOM TAGS IN `cs_custom_tags`
~~~~~~~~~~~~~~~~~~~~~~~~~~~~~~~~~~~~~~~~~~~~~~~~~~~~~~~~~~~~~~~~~~~~~~~~~~~~~~~~

   Name                Attributes          Markdown    Verbatim    Priority
   ----------------    ----------------    --------    --------    --------
   comment                                    N           Y           20
   question            qtype                  N           Y           15
   script                                     N           Y           14
   pre                                        N           Y           13
   displaymath                                N           Y           12
   math                                       N           Y           11
   chapter*                                   Y           N            9
   section*                                   Y           N            8
   subsection*                                Y           N            7
   subsubsection*                             Y           N            6



LIST OF BUILT-IN CUSTOM TAGS IMPLEMENTED WITH BEAUTIFULSOUP
~~~~~~~~~~~~~~~~~~~~~~~~~~~~~~~~~~~~~~~~~~~~~~~~~~~~~~~~~~~~~~~~~~~~~~~~~~~~~~~~

   Name                Attributes
   ----------------    ------------------------
   showhide            label=...
   displaymath
   math
   tableofcontents
   chapter
   section
   subsection
   subsubsection
   ref                 label=...
   footnote

"""


import re
import os
import sys
import random
import inspect
import traceback

import copy
import hashlib

from . import tutor
from . import dispatch
from . import markdown_math
from .errors import html_format, clear_info
from io import StringIO

import markdown
from markdown.extensions import tables
from markdown.extensions import fenced_code
from markdown.extensions import sane_lists
from bs4 import BeautifulSoup

from . import debug_log
<<<<<<< HEAD

LOGGER = debug_log.LOGGER


source_formats = ("md", "xml", "py")


class CatsoopSyntaxError(Exception):
    pass


class CatsoopInternalError(Exception):
    pass


# Interface Functions ----------------------------------------------------------
#   gather_page
#   assemble_page
#   html_from_source


def html_from_source(context, source):
    return assemble_page(context, gather_page(context, source), False)


def gather_page(context, source):
    """
    Gathers all the sources for a page.

    Parameters:
        `context` = the context of this request (should be `into` from loader.py)
        `source`    the text of this request
    Calls:
        (0) `annotate_python`
            `remove_comments`
        (1) `replace_include_tags`
            `remove_comments`
        (2) `replace_python_tags`
    Returns:
        `source`    the modified text
    """
    if context["cs_source_format"] == "py":
        exec(source, context)
        return (
            "<div style='color:red;'>"
            "<b>This is a python file.</b><br>"
            "Python files should set <tt>context['cs_problem_spec']</tt> directly."
            "</div>"
        )
    else:
        path = context.get("cs_path_info", [])
        path = ("%s%s" % (os.sep, os.path.join(*path))) if path else os.sep
        source = annotate_python(path, source)
        source = remove_comments(source)
        source = replace_include_tags(context, source)
        source = remove_comments(source)
        source = replace_python_tags(context, source)
    return source


def assemble_page(context, source, set_problem_spec=True):
    """
    Assembles the final HTML of a page.

    Parameters:
        `context`   the context of this request (should be `into` from loader.py)
        `source`    the text of this request
    Calls:
        (3) `context["cs_transform_source"]`
        (4) `replace_custom_tags`
        (5) `context["cs_course_handle_custom_tags"]`
        (6) `build_tree`
    Returns:
        `source`    the modified text
    """
    if context["cs_source_format"] == "py":
        return (
            "<div style='color:red;'>"
            "<b>This is a python file.</b><br>"
            "Python files should set <tt>context['cs_problem_spec']</tt> directly."
            "</div>"
        )

    if "cs_transform_source" in context:
        source = context["cs_transform_source"](source)

    # create `cs_custom_tags` if it does not exist
    if not "cs_custom_tags" in context:
        context["cs_custom_tags"] = {}

    # if any built-ins are missing, add them in
    for name in cs_custom_tags_builtins:
        if name not in context["cs_custom_tags"]:
            context["cs_custom_tags"][name] = cs_custom_tags_builtins[name]

    source = replace_custom_tags(context, source)

    if "cs_course_handle_custom_tags" in context:
        LOGGER.warning(
            "`cs_course_handle_custom_tags` is deprecated; use `cs_transform_source` instead."
        )
        source = context["cs_course_handle_custom_tags"](source)

    source = build_tree(context, source)
=======

LOGGER = debug_log.LOGGER


source_formats = ("md", "xml", "py")


class CatsoopSyntaxError(Exception):
    pass


class CatsoopInternalError(Exception):
    pass


_nodoc = {
    "source_formats",
    "html_from_source",
    "replace_toplevel_element",
    "parse_tag",
    "___valid_qname",
    "___reformat_tag",
    "build_question",
    "cs_custom_tags_builtins",
    "___indent_regex",
    "___string_regex",
    "___ascii_letters",
    "___tab_replacer",
    "___replace_indentation_tabs",
    "remove_common_leading_whitespace",
    "indent_python",
    "legacy_tree",
    "handle_math_tags",
}

# Interface Functions ----------------------------------------------------------
#   gather_page
#   assemble_page
#   html_from_source


def html_from_source(context, source, override_format=None):
    return assemble_page(
        context, gather_page(context, source, override_format), override_format, False
    )


def gather_page(context, source, override_format=None):
    """
    Gathers all the sources for a page.

    **Parameters:**
        `context`           the context of this request (should be `into` from loader.py)
        `source`            the text of this request
    **Optional Paramters:**
        `override_format`   the format that `source` should be considered to have, regardless of `cs_source_format`
    **Returns:**
        `source`    the modified text
    **Calls:**
        (0) `annotate_python`
            `remove_comments`
        (1) `replace_include_tags`
            `remove_comments`
        (2) `replace_python_tags`
    """
    source_format = override_format or context["cs_source_format"]

    if source_format == "py":
        exec(source, context)
        return (
            "<div style='color:red;'>"
            "<b>This is a python file.</b><br>"
            "Python files should set <tt>context['cs_problem_spec']</tt> directly."
            "</div>"
        )
    else:
        path = context.get("cs_path_info", [])
        path = ("%s%s" % (os.sep, os.path.join(*path))) if path else os.sep
        source = annotate_python(path, source)
        source = remove_comments(source)
        source = replace_include_tags(context, source)
        source = remove_comments(source)
        source = replace_python_tags(context, source)
    return source


def assemble_page(context, source, override_format=None, set_problem_spec=True):
    """
    Assembles the final HTML of a page.

    **Parameters:**
        `context`           the context of this request (should be `into` from loader.py)
        `source`            the text of this request
    **Optional Paramters:**
        `override_format`   the format that `source` should be considered to have, regardless of `cs_source_format`
        `set_problem_spec`  a boolean that controls whether `cs_problem_spec` is set or not
    **Returns:**
        `source`            the modified text
    **Calls:**
        (3) `context["cs_transform_source"]`
        (4) `replace_custom_tags`
        (5) `context["cs_course_handle_custom_tags"]`
        (6) `build_tree`
    """
    source_format = override_format or context["cs_source_format"]

    if source_format == "py":
        return (
            "<div style='color:red;'>"
            "<b>This is a python file.</b><br>"
            "Python files should set <tt>context['cs_problem_spec']</tt> directly."
            "</div>"
        )

    if "cs_transform_source" in context:
        source = context["cs_transform_source"](source)

    # create `cs_custom_tags` if it does not exist
    if not "cs_custom_tags" in context:
        context["cs_custom_tags"] = {}

    # if any built-ins are missing, add them in
    for name in cs_custom_tags_builtins:
        if name not in context["cs_custom_tags"]:
            context["cs_custom_tags"][name] = cs_custom_tags_builtins[name]

    source = replace_custom_tags(context, source, source_format)

    if "cs_course_handle_custom_tags" in context:
        LOGGER.warning(
            "`cs_course_handle_custom_tags` is deprecated; use `cs_transform_source` instead."
        )
        source = context["cs_course_handle_custom_tags"](source)

    source = build_tree(context, source)

    if set_problem_spec:
        if "cs_problem_spec" in context:
            LOGGER.warning("`cs_problem_spec` already exists; attempting to append.")
        else:
            context["cs_problem_spec"] = []
        # split into the format required by __HANDLERS__
        if "cs_internal_qinfo" in context and len(context["cs_internal_qinfo"]) > 0:
            page = source
            for mark, question in context["cs_internal_qinfo"].items():
                p = page.split(mark)
                if len(p) == 1:
                    LOGGER.error(
                        "Question %s was not found in the page source; skipping it."
                        % mark
                    )
                if len(p) == 2:
                    context["cs_problem_spec"].append(p[0])
                    context["cs_problem_spec"].append(question)
                    page = p[1]
                else:
                    preceding_length = max(80, len(p[0]))
                    preceding = p[0][-preceding_length:]
                    raise CatsoopInternalError(
                        "Duplicate question %s at\n<<<BEGIN>>>\n%s\n<<<END>>>"
                        % (mark, preceding)
                    )
        else:
            context["cs_problem_spec"].append(source)

    return source


# Top Level Functions ----------------------------------------------------------
#   annotate_python
#   remove_comments
#   replace_include_tags
#   replace_python_tags
#   replace_custom_tags
#   build_tree
>>>>>>> c672c9c0

    if set_problem_spec:
        if "cs_problem_spec" in context:
            LOGGER.warning("`cs_problem_spec` already exists; attempting to append.")
        else:
            context["cs_problem_spec"] = []
        # split into the format required by __HANDLERS__
        if "cs_internal_qinfo" in context and len(context["cs_internal_qinfo"]) > 0:
            page = source
            for mark, question in context["cs_internal_qinfo"].items():
                p = page.split(mark)
                if len(p) == 1:
                    LOGGER.error(
                        "Question %s was not found in the page source; skipping it."
                        % mark
                    )
                if len(p) == 2:
                    context["cs_problem_spec"].append(p[0])
                    context["cs_problem_spec"].append(question)
                    page = p[1]
                else:
                    raise CatsoopInternalError("Duplicate question %s" % s)
        else:
            context["cs_problem_spec"].append(source)

<<<<<<< HEAD
    return source


# Top Level Functions ----------------------------------------------------------
#   annotate_python
#   remove_comments
#   replace_include_tags
#   replace_python_tags
#   replace_custom_tags
#   build_tree


def annotate_python(fn, source):
    """
    Modifies `<python>` tags to include two parameters:
        cs_internal_sourcefile  the name of source file that this tag is from
        cs_internal_linenumber  the line number of this tag in its source file

    Parameters:
        `fn`        the name of the original file containing the tag
        `source`    the text of this request
    Returns:
        `source`    the modified text
    """
    expr = re.compile(r"< *(python|printf)( *| +[^>]+)>")

    source = source.split("\n")
    for lnum in range(len(source)):
        line = source[lnum]
        tag = expr.search(line)
        while tag is not None:
            insertion = (' cs_internal_sourcefile="%s"' % fn) + (
                ' cs_internal_linenumber="%d"' % lnum
            )
            line = line[: tag.end() - 1] + insertion + line[tag.end() - 1 :]
            pickup = tag.end() + len(insertion)
            tag = expr.search(line, pickup)
        source[lnum] = line
    return "\n".join(source)
=======
def annotate_python(fn, source):
    """
    Modifies `<python>` tags to include two parameters:
        cs_internal_sourcefile  the name of source file that this tag is from
        cs_internal_linenumber  the line number of this tag in its source file

    **Parameters:**
        `fn`        the name of the original file containing the tag
        `source`    the text of this request
    **Returns:**
        `source`    the modified text
    """
    expr = re.compile(r"< *(python|printf)( *| +[^>]+)>")

    source = source.split("\n")
    for lnum in range(len(source)):
        line = source[lnum]
        tag = expr.search(line)
        while tag is not None:
            insertion = (' cs_internal_sourcefile="%s"' % fn) + (
                ' cs_internal_linenumber="%d"' % lnum
            )
            line = line[: tag.end() - 1] + insertion + line[tag.end() - 1 :]
            pickup = tag.end() + len(insertion)
            tag = expr.search(line, pickup)
        source[lnum] = line
    return "\n".join(source)


def remove_comments(source):
    """
    Removes `<comment>` elements.

    **Parameters:**
        `source`    the text of this request
    **Returns:**
        `source`    the modified text
    """
    subs_func = lambda opening, body, closing: ""
    source = replace_toplevel_element(source, "comment", subs_func)
    return source


def replace_include_tags(context, source):
    """
    Replaces `<include>` tags with the contents of the files they reference.
>>>>>>> c672c9c0

    **Parameters:**
        `context`   the context of this request
        `source`    the text of this request
    **Returns:**
        `source`    the modified text
    """
    # handle paths relative to here unless given an absolute path
    def subs_func(opening, body, closing):
        base_dir = dispatch.content_file_location(context, context["cs_path_info"])
        base_dir = os.path.realpath(os.path.dirname(base_dir))
        replacements = []
        for fn in body.splitlines():
            fn = fn.strip()
            if not fn:
                continue  # skip blank lines
            fn = os.path.realpath(os.path.join(base_dir, fn))
            if os.path.commonprefix([fn, base_dir]) != base_dir:
                # tried to escape the course
                LOGGER.error('Unable to include "%s": outside base directory.' % fn)
                continue
            if not os.path.isfile(fn):
                LOGGER.error('Unable to include "%s": is not a file.' % fn)
                continue
            ext = os.path.splitext(fn)[1]
            if ext == ".py":
                replacements.append("<python>")
            with open(fn) as fh:
                external_source = fh.read()
                external_source = annotate_python(fn, external_source)
                replacements.append(external_source)
            if ext == ".py":
                replacements.append("</python>")
        return "\n".join(replacements)

    source = replace_toplevel_element(
        source, "include", subs_func, disallow_nesting=True
    )
    return source

<<<<<<< HEAD
def remove_comments(source):
    """
    Removes `<comment>` elements.

    Parameters:
        `source`    the text of this request
    Returns:
        `source`    the modified text
    """
    subs_func = lambda opening, body, closing: ""
    source = replace_toplevel_element(source, "comment", subs_func)
    return source


def replace_include_tags(context, source):
    """
    Replaces `<include>` tags with the contents of the files they reference.

    Parameters:
        `context`   the context of this request
        `source`    the text of this request
    Returns:
        `source`    the modified text
    """
    # handle paths relative to here unless given an absolute path
    def subs_func(opening, body, closing):
        base_dir = dispatch.content_file_location(context, context["cs_path_info"])
        base_dir = os.path.realpath(os.path.dirname(base_dir))
        replacements = []
        for fn in body.splitlines():
            fn = fn.strip()
            if not fn:
                continue  # skip blank lines
            fn = os.path.realpath(os.path.join(base_dir, fn))
            if os.path.commonprefix([fn, base_dir]) != base_dir:
                # tried to escape the course
                LOGGER.error('Unable to include "%s": outside base directory.' % fn)
                continue
            if not os.path.isfile(fn):
                LOGGER.error('Unable to include "%s": is not a file.' % fn)
                continue
            ext = os.path.splitext(fn)[1]
            if ext == ".py":
                replacements.append("<python>")
            with open(fn) as fh:
                external_source = fh.read()
                external_source = annotate_python(fn, external_source)
                replacements.append(external_source)
            if ext == ".py":
                replacements.append("</python>")
        return "\n".join(replacements)

    source = replace_toplevel_element(
        source, "include", subs_func, disallow_nesting=True
    )
    return source


def replace_python_tags(context, source):
    """
    Replaces `<python>` elements with the output of the code within, and `@{}`
    and `<printf>` with the representation of the variable they reference.

    Parameters:
        `context`   the context of this request
        `source`    the text of this request
    Returns:
        `source`    the modified text
    """
    # The next 11 lines are legacy code, and
    # should probably be rewritten eventually.
    pyvar_pattern = r"[\#0\- +]*\d*(?:.\d+)?[hlL]?[diouxXeEfFgGcrs]"
    pyvar_pattern = r"(?:%%%s|%s)?" % (pyvar_pattern, pyvar_pattern)
    pyvar_pattern = r"(?P<lead>^|[^\\])@(?P<fmt>%s){(?P<body>.+?)}" % pyvar_pattern
    pyvar_regex = re.compile(pyvar_pattern, re.DOTALL | re.IGNORECASE)

    def atbrace2printf(x):
        g = x.groupdict()
        return "%s<printf %s>%s</printf>" % (
            g.get("lead", ""),
            g.get("fmt", None) or "%s",
            g["body"],
        )

    # substitution function for `python` and `printf` tags
    def subs_func(opening, body, closing):
        name, params = parse_tag(opening)

        if "cs_internal_linenumber" not in params:
            emergency = 10000
            if name != "printf":
                LOGGER.warning(
                    "Python tag %s has unknown position; starting line numbering at %d."
                    % (opening, emergency)
                )
            params["cs_internal_linenumber"] = emergency
        if "cs_internal_sourcefile" not in params:
            if name != "printf":
                LOGGER.warning("Python tag %s has unknown source." % opening)
            params["cs_internal_sourcefile"] = "UNKNOWN"

        linenumber = int(params["cs_internal_linenumber"])
        sourcefile = params["cs_internal_sourcefile"]

        if name == "printf":
            keys = list(params.keys())
            recognized_params = ["cs_internal_linenumber", "cs_internal_sourcefile"]
            for p in recognized_params:
                if p in keys:
                    keys.remove(p)
            if len(keys) > 1:
                raise CatsoopSyntaxError(
                    "Improper tag %s: `printf` only admits one attribute" % opening
                )
            elif len(keys) == 1:
                if params[keys[0]] is not None:
                    raise CatsoopSyntaxError(
                        'Improper tag %s: `printf` formatting attribute does not use "name=value" syntax'
                        % opening
                    )
                fmt = keys[0]
            else:
                fmt = "%s"

            body = "print(%r %% (%s,))" % (fmt, body)

        if "show" in params:
            if params["show"] is not None:
                raise CatsoopSyntaxError(
                    "Improper tag %s: `show` does not take any values" % opening
                )
            code = '<pre><code class="lang-python">%s</code></pre>'
            out = code % html_format(body)
        else:
            out = ""

        if "norun" in params:
            if params["norun"] is not None:
                raise CatsoopSyntaxError(
                    "Improper tag %s: `norun` does not take any values" % opening
                )
            return out.strip()

        if "noresult" in params:
            if params["noresult"] is not None:
                raise CatsoopSyntaxError(
                    "Improper tag %s: `noresult` does not take any values" % opening
                )
            display_result = False
        else:
            display_result = True

        if "env" in params:
            envname = params["env"]
            if envname not in context["cs__python_envs"]:
                context["cs__python_envs"][envname] = {}
            execution_context = context["cs__python_envs"][envname]
        else:
            execution_context = context
=======

def replace_python_tags(context, source):
    """
    Replaces `<python>` elements with the output of the code within, and `@{}`
    and `<printf>` with the representation of the variable they reference.

    **Parameters:**
        `context`   the context of this request
        `source`    the text of this request
    **Returns:**
        `source`    the modified text
    """
    # The next 11 lines are legacy code, and
    # should probably be rewritten eventually.
    pyvar_pattern = r"[\#0\- +]*\d*(?:.\d+)?[hlL]?[diouxXeEfFgGcrs]"
    pyvar_pattern = r"(?:%%%s|%s)?" % (pyvar_pattern, pyvar_pattern)
    pyvar_pattern = r"(?P<lead>^|[^\\])@(?P<fmt>%s){(?P<body>.+?)}" % pyvar_pattern
    pyvar_regex = re.compile(pyvar_pattern, re.DOTALL | re.IGNORECASE)

    def atbrace2printf(x):
        g = x.groupdict()
        return "%s<printf %s>%s</printf>" % (
            g.get("lead", ""),
            g.get("fmt", None) or "%s",
            g["body"],
        )

    # substitution function for `python` and `printf` tags
    def subs_func(opening, body, closing):
        name, params = parse_tag(opening)

        if "cs_internal_linenumber" not in params:
            emergency = 10000
            if name != "printf":
                LOGGER.warning(
                    "Python tag %s has unknown position; starting line numbering at %d."
                    % (opening, emergency)
                )
            params["cs_internal_linenumber"] = emergency
        if "cs_internal_sourcefile" not in params:
            if name != "printf":
                LOGGER.warning("Python tag %s has unknown source." % opening)
            params["cs_internal_sourcefile"] = "UNKNOWN"

        linenumber = int(params["cs_internal_linenumber"])
        sourcefile = params["cs_internal_sourcefile"]

        if name == "printf":
            keys = list(params.keys())
            recognized_params = ["cs_internal_linenumber", "cs_internal_sourcefile"]
            for p in recognized_params:
                if p in keys:
                    keys.remove(p)
            if len(keys) > 1:
                raise CatsoopSyntaxError(
                    "Improper tag %s: `printf` only admits one attribute" % opening
                )
            elif len(keys) == 1:
                if params[keys[0]] is not None:
                    raise CatsoopSyntaxError(
                        'Improper tag %s: `printf` formatting attribute does not use "name=value" syntax'
                        % opening
                    )
                fmt = keys[0]
            else:
                fmt = "%s"

            body = "print(%r %% (%s,))" % (fmt, body)

        if "show" in params:
            if params["show"] is not None:
                raise CatsoopSyntaxError(
                    "Improper tag %s: `show` does not take any values" % opening
                )
            code = '<pre><code class="lang-python">%s</code></pre>'
            out = code % html_format(body)
        else:
            out = ""

        if "norun" in params:
            if params["norun"] is not None:
                raise CatsoopSyntaxError(
                    "Improper tag %s: `norun` does not take any values" % opening
                )
            return out.strip()

        if "noresult" in params:
            if params["noresult"] is not None:
                raise CatsoopSyntaxError(
                    "Improper tag %s: `noresult` does not take any values" % opening
                )
            display_result = False
        else:
            display_result = True

        if "env" in params:
            envname = params["env"]
            if envname not in context["cs__python_envs"]:
                context["cs__python_envs"][envname] = {}
            execution_context = context["cs__python_envs"][envname]
        else:
            execution_context = context

        result = execute_python(
            context, body, execution_context, linenumber, sourcefile
        )
        return (out + result).strip() if display_result else out.strip()

    if "cs__python_envs" not in context:
        context["cs__python_envs"] = {}

    # convert @{...} notation into <printf>...</printf>
    source = re.sub(pyvar_regex, atbrace2printf, source)

    # evaluate <python> and <printf> tags
    source = replace_toplevel_element(
        source, ["python", "printf"], subs_func, disallow_nesting=True
    )
    source = source.replace(r"\@{", "@{")
    return source
>>>>>>> c672c9c0

        result = execute_python(
            context, body, execution_context, linenumber, sourcefile
        )
        return (out + result).strip() if display_result else out.strip()

<<<<<<< HEAD
    if "cs__python_envs" not in context:
        context["cs__python_envs"] = {}

    # convert @{...} notation into <printf>...</printf>
    source = re.sub(pyvar_regex, atbrace2printf, source)

    # evaluate <python> and <printf> tags
    source = replace_toplevel_element(
        source, ["python", "printf"], subs_func, disallow_nesting=True
    )
    source = source.replace(r"\@{", "@{")
    return source


def replace_custom_tags(context, source, disable_markdown=False):
    """
    Replaces custom tags as described at the top of this file (language.py).

    Unlike `replace_include_tags`, `replace_python_tags`, and `build_tree`, this
    function should not modify `context`. The argument `source` is passed in as
    a separate argument to reflect this difference in paradigm.

    Parameters:
        `context`   the context of this request
        `source`    the text of this request
    Returns:
        `source`    the modified text
    """
    custom_tags = context["cs_custom_tags"]
    names_todo = list(custom_tags.keys())

    # Since timsort is stable, we
    # sort lexicographically...
    names_todo.sort()
    names_todo.reverse()
    # ...then sort by precedence,
    names_todo.sort(key=lambda n: custom_tags[n].get("priority", 0))

    symbols = {}
    while len(names_todo) > 0:
        premier = names_todo.pop()
        this_level = custom_tags[premier].get("priority", 0)
        at_this_level = [premier]
        while (
            len(names_todo) > 0
            and custom_tags[names_todo[-1]].get("priority") == this_level
        ):
            at_this_level.append(names_todo.pop())

        def make_subs_func(opts):
            open_replmnt = opts.get("open", None)
            body_replmnt = opts.get("body", None)
            close_replmnt = opts.get("close", None)
            run_markdown = opts.get("markdown", True)
            verbatim = opts.get("verbatim", False)

            def subs_func(opening, body, closing, context):
                _, params = parse_tag(opening)

                if open_replmnt is None:
                    new_open = opening
                elif isinstance(open_replmnt, str):
                    new_open = open_replmnt
                else:
                    new_open = open_replmnt(params, context)

                if body_replmnt is None:
                    new_body = body
                elif isinstance(body_replmnt, str):
                    new_body = body_replmnt
                else:
                    new_body = body_replmnt(body, params, context)

                if close_replmnt is None:
                    new_close = closing
                elif isinstance(close_replmnt, str):
                    new_close = close_replmnt
                else:
                    new_close = close_replmnt(params, context)

                if not verbatim:
                    new_body = replace_custom_tags(context, new_body, disable_markdown = not run_markdown)

                return new_open + new_body + new_close

            return subs_func

        subs_funcs = {}
        for name in at_this_level:
            opts = custom_tags[name]
            subs_funcs[name] = make_subs_func(opts)

        source = replace_toplevel_element(
            source, at_this_level, subs_funcs, symbols=symbols, context=context
        )

    if context["cs_source_format"] == "md" and not disable_markdown:
        source = markdown.markdown(
            source,
            extensions=[
                tables.TableExtension(),
                fenced_code.FencedCodeExtension(),
                sane_lists.SaneListExtension(),
                markdown_math.MathExtension(),
            ],
        )
        # Markdown inserts a lot of paragraph tags; let's make sure they're balanced
        opening_expr = re.compile(r"<p>")
        closing_expr = re.compile(r"</p>")
        opening_pars = [(m, +1) for m in re.finditer(opening_expr, source)]
        closing_pars = [(m, -1) for m in re.finditer(closing_expr, source)]
        pars = sorted(opening_pars + closing_pars, key=(lambda t: t[0].start()))
        depth = 0
        toplevel_pars = 0
        for p in pars:
            depth += p[1]
            if depth < 0:
                raise CatsoopSyntaxError("Unexpected closing tag </p>" % tags[0][0].group(0))
            if depth == 0:
                toplevel_pars += 1
        if depth != 0:
            raise CatsoopSyntaxError("Unmatched opening tag <p>")

        # If everything is inside one paragraph element, strip it away
        # (it's more or less never something we want)
        if toplevel_pars == 1:
            preopen = pars[0][0].start()
            postopen = pars[0][0].end()
            preclose = pars[-1][0].start()
            postclose = pars[-1][0].end()
            if (source[:preopen].strip() == ''
                and source[postclose:].strip() == ''):
                source = source[postopen:preclose]

    # It's possible that an element of high priority gets replaced by a symbol,
    # and then later an element of lower priority enclosing that symbol itself
    # is replaced. Then it is necessary to substitute twice succesively – once
    # to restore the lower priority element (and the high priority symbol), and
    # then once more to restore the higher priority element.
    while any(sym in source for sym in symbols):
        for sym, repl in symbols.items():
            source = source.replace(sym, repl)

    return source


def build_tree(context, source):
    """
    Create a BeautifulSoup tree and implement the functionality of the remainder
    of the custom tags.

    Parameters:
        `context`   the context of this request
        `source`    the text of this request
    Returns:
        `source`    the modified text
    """
    tree = BeautifulSoup(source, "html.parser")

    if "cs_transform_tree" in context:
        tree = context["cs_transform_tree"](tree)

    return legacy_tree(context, tree)


# Helper Functions -------------------------------------------------------------
#   replace_toplevel_elements
#   parse_tag
#   execute_python
=======
def replace_custom_tags(context, source, source_format, disable_markdown=False):
    """
    Replaces custom tags as described at the top of this file (language.py).

    Unlike `replace_include_tags`, `replace_python_tags`, and `build_tree`, this
    function should not modify `context`. The argument `source` is passed in as
    a separate argument to reflect this difference in paradigm.

    **Parameters:**
        `context`           the context of this request
        `source`            the text of this request
        `source_format`     the format that `source` should be considered to have
    **Optional Parameters:**
        `disable_markdown`  a boolean that disables markdown transformations
    **Returns:**
        `source`            the modified text
    """
    custom_tags = context["cs_custom_tags"]
    names_todo = list(custom_tags.keys())

    # Since timsort is stable, we
    # sort lexicographically...
    names_todo.sort()
    names_todo.reverse()
    # ...then sort by precedence,
    names_todo.sort(key=lambda n: custom_tags[n].get("priority", 0))

    symbols = {}
    while len(names_todo) > 0:
        premier = names_todo.pop()
        this_level = custom_tags[premier].get("priority", 0)
        at_this_level = [premier]
        while (
            len(names_todo) > 0
            and custom_tags[names_todo[-1]].get("priority") == this_level
        ):
            at_this_level.append(names_todo.pop())

        def make_subs_func(opts):
            open_replmnt = opts.get("open", None)
            body_replmnt = opts.get("body", None)
            close_replmnt = opts.get("close", None)
            run_markdown = opts.get("markdown", True)
            verbatim = opts.get("verbatim", False)

            def subs_func(opening, body, closing, context):
                _, params = parse_tag(opening)

                if open_replmnt is None:
                    new_open = opening
                elif isinstance(open_replmnt, str):
                    new_open = open_replmnt
                else:
                    new_open = open_replmnt(params, context)

                if body_replmnt is None:
                    new_body = body
                elif isinstance(body_replmnt, str):
                    new_body = body_replmnt
                else:
                    new_body = body_replmnt(body, params, context)

                if close_replmnt is None:
                    new_close = closing
                elif isinstance(close_replmnt, str):
                    new_close = close_replmnt
                else:
                    new_close = close_replmnt(params, context)

                if not verbatim:
                    new_body = replace_custom_tags(
                        context,
                        new_body,
                        source_format,
                        disable_markdown=not run_markdown,
                    )

                return new_open + new_body + new_close

            return subs_func

        subs_funcs = {}
        for name in at_this_level:
            opts = custom_tags[name]
            subs_funcs[name] = make_subs_func(opts)

        source = replace_toplevel_element(
            source, at_this_level, subs_funcs, symbols=symbols, context=context
        )

    if source_format == "md" and not disable_markdown:
        source = markdown.markdown(
            source,
            extensions=[
                tables.TableExtension(),
                fenced_code.FencedCodeExtension(),
                sane_lists.SaneListExtension(),
                markdown_math.MathExtension(),
            ],
        )
        # Markdown inserts a lot of paragraph tags; let's make sure they're balanced
        opening_expr = re.compile(r"<p>")
        closing_expr = re.compile(r"</p>")
        opening_pars = [(m, +1) for m in re.finditer(opening_expr, source)]
        closing_pars = [(m, -1) for m in re.finditer(closing_expr, source)]
        pars = sorted(opening_pars + closing_pars, key=(lambda t: t[0].start()))
        depth = 0
        toplevel_pars = 0
        for p in pars:
            depth += p[1]
            if depth < 0:
                # raise CatsoopSyntaxError("Unexpected closing tag </p>")
                pass
            if depth == 0:
                toplevel_pars += 1
        if depth != 0:
            # raise CatsoopSyntaxError("Unmatched opening tag <p>")
            pass

        # If everything is inside one paragraph element, strip it away
        # (it's more or less never something we want)
        if toplevel_pars == 1:
            preopen = pars[0][0].start()
            postopen = pars[0][0].end()
            preclose = pars[-1][0].start()
            postclose = pars[-1][0].end()
            if source[:preopen].strip() == "" and source[postclose:].strip() == "":
                source = source[postopen:preclose]

    # It's possible that an element of high priority gets replaced by a symbol,
    # and then later an element of lower priority enclosing that symbol itself
    # is replaced. Then it is necessary to substitute twice succesively – once
    # to restore the lower priority element (and the high priority symbol), and
    # then once more to restore the higher priority element.
    while any(sym in source for sym in symbols):
        for sym, repl in symbols.items():
            source = source.replace(sym, repl)

    return source


def build_tree(context, source):
    """
    Create a BeautifulSoup tree and implement the functionality of the remainder
    of the custom tags.

    **Parameters:**
        `context`   the context of this request
        `source`    the text of this request
    **Returns:**
        `source`    the modified text
    """
    tree = BeautifulSoup(source, "html.parser")

    if "cs_transform_tree" in context:
        tree = context["cs_transform_tree"](tree)

    return legacy_tree(context, tree)


# Helper Functions -------------------------------------------------------------
#   replace_toplevel_elements
#   parse_tag
#   execute_python


def replace_toplevel_element(
    source, name, substitution, disallow_nesting=False, symbols=None, context=None
):
>>>>>>> c672c9c0

    # We'd like to ensure that tags are balanced and then perform some substitu-
    # tion on top-level elements. BeautifulSoup would be just the tool for this,
    # but the HTML parser we use with bs4 amends the tree to make it well-formed
    # (which we don't want to happen yet). Using a different parser could poten-
    # tially work, and perhaps in the future we'll do that instead.

<<<<<<< HEAD
def replace_toplevel_element(
    source, name, substitution, disallow_nesting=False, symbols=None, context=None
):

    # We'd like to ensure that tags are balanced and then perform some substitu-
    # tion on top-level elements. BeautifulSoup would be just the tool for this,
    # but the HTML parser we use with bs4 amends the tree to make it well-formed
    # (which we don't want to happen yet). Using a different parser could poten-
    # tially work, and perhaps in the future we'll do that instead.

    # Note that in some cases (when elements interleave), there is a difference
    # between, e.g.,
    #   source = replace_toplevel_element(source, a, subs_func)
    #   source = replace_toplevel_element(source, b, subs_func)
    # and
    #   source = replace_toplevel_element(source, [a, b], subs_func)

    # To do: allow the ">" character to appear in quoted strings within a tag

    generate_symbols = symbols is not None

    if generate_symbols:
        if context is None:
            context = {}

        if "cs_internal_symbol_counter" not in context:
            context["cs_internal_symbol_counter"] = 0

    if isinstance(name, list):
        name = "(" + "|".join(re.escape(n) for n in name) + ")"
    else:
        name = "(" + re.escape(name) + ")"

    opening_expr = re.compile(r"< *%s( *| +[^>]+)>" % name)
    closing_expr = re.compile(r"</ *%s *>" % name)
    # find all opening and closing tags
    opening_tags = [(m, m.group(1), True) for m in re.finditer(opening_expr, source)]
    closing_tags = [(m, m.group(1), False) for m in re.finditer(closing_expr, source)]
    tags = sorted(opening_tags + closing_tags, key=(lambda t: t[0].start()))

    while len(tags) > 0:
        # check for an unexpected closing tag
        if not tags[0][2]:
            raise CatsoopSyntaxError("Unexpected closing tag %s" % tags[0][0].group(0))
        # find paired tag
        pre_start = tags[0][0].start()
        start = tags[0][0].end()
        stack = []
        for t in tags:
            if t[2]:  # opening tag
                stack.append(t)
            else:  # closing tag
                previous = stack.pop()
                if previous[1] != t[1]:
                    raise CatsoopSyntaxError(
                        "Unexpected closing tag %s" % t[0].group(0)
                    )
            if disallow_nesting and len(stack) > 1:
                raise CatsoopSyntaxError("Nested tag %s" % t[0].group(0))
            if len(stack) == 0:
                stop = t[0].start()
                post_stop = t[0].end()
                break
        # check for an unmatched opening tag
        if len(stack) != 0:
            raise CatsoopSyntaxError("Unmatched opening tag %s" % tags[0][0].group(0))

        before = source[:pre_start]
        opening = source[pre_start:start]
        body = source[start:stop]
        closing = source[stop:post_stop]
        after = source[post_stop:]

        if isinstance(substitution, dict):
            substitution = substitution[tags[0][1]]

        if len(inspect.getfullargspec(substitution).args) == 4:
            inner = substitution(opening, body, closing, context)
        else:
            inner = substitution(opening, body, closing)

        if generate_symbols:
            replacement = "⟨CATSOOP:SYMBOL:%d:%06X⟩" % (
                context["cs_internal_symbol_counter"],
                random.randint(0, 2 ** 24 - 1),
            )
            context["cs_internal_symbol_counter"] += 1
            symbols[replacement] = inner
        else:
            replacement = inner

        source = before + replacement + after
        len_change = len(replacement) - (len(opening) + len(body) + len(closing))
        pickup = post_stop + len_change

        # rather than try to manually keep track of the matches' indices as
        # the text is changed, simply re-match (this is much less efficient,
        # but means that the match data will be correct without adjustment)
        opening_tags = [
            (m, m.group(1), True) for m in opening_expr.finditer(source, pickup)
        ]
        closing_tags = [
            (m, m.group(1), False) for m in closing_expr.finditer(source, pickup)
        ]
        tags = sorted(opening_tags + closing_tags, key=(lambda t: t[0].start()))

=======
    # Note that in some cases (when elements interleave), there is a difference
    # between, e.g.,
    #   source = replace_toplevel_element(source, a, subs_func)
    #   source = replace_toplevel_element(source, b, subs_func)
    # and
    #   source = replace_toplevel_element(source, [a, b], subs_func)

    # To do: allow the ">" character to appear in quoted strings within a tag

    generate_symbols = symbols is not None

    if generate_symbols:
        if context is None:
            context = {}

        if "cs_internal_symbol_counter" not in context:
            context["cs_internal_symbol_counter"] = 0

    if isinstance(name, list):
        name = "(" + "|".join(re.escape(n) for n in name) + ")"
    else:
        name = "(" + re.escape(name) + ")"

    opening_expr = re.compile(r"< *%s( *| +[^>]+)>" % name)
    closing_expr = re.compile(r"</ *%s *>" % name)
    # find all opening and closing tags
    opening_tags = [(m, m.group(1), True) for m in re.finditer(opening_expr, source)]
    closing_tags = [(m, m.group(1), False) for m in re.finditer(closing_expr, source)]
    tags = sorted(opening_tags + closing_tags, key=(lambda t: t[0].start()))

    while len(tags) > 0:
        # check for an unexpected closing tag
        if not tags[0][2]:
            err_start = max(0, tags[0][0].start() - 80)
            err_end = tags[0][0].end()
            raise CatsoopSyntaxError(
                "Unexpected closing tag %s at\n<<<BEGIN>>>\n%s\n<<<END>>>"
                % (tags[0][0].group(0), source[err_start:err_end])
            )
        # find paired tag
        pre_start = tags[0][0].start()
        start = tags[0][0].end()
        stack = []
        for t in tags:
            if t[2]:  # opening tag
                stack.append(t)
            else:  # closing tag
                previous = stack.pop()
                if previous[1] != t[1]:
                    err_start = max(0, t[0].start() - 80)
                    err_end = t[0].end()
                    raise CatsoopSyntaxError(
                        "Unexpected closing tag %s at\n<<<BEGIN>>>\n%s\n<<<END>>>"
                        % (t[0].group(0), source[err_start:err_end])
                    )
            if disallow_nesting and len(stack) > 1:
                err_start = max(0, t[0].start() - 80)
                err_end = t[0].end()
                raise CatsoopSyntaxError(
                    "Nested tag %s at\n<<<BEGIN>>>\n%s\n<<<END>>>"
                    % (t[0].group(0), source[err_start:err_end])
                )
            if len(stack) == 0:
                stop = t[0].start()
                post_stop = t[0].end()
                break
        # check for an unmatched opening tag
        if len(stack) != 0:
            err_start = max(0, tags[0][0].start() - 80)
            err_end = tags[0][0].end()
            raise CatsoopSyntaxError(
                "Unexpected opening tag %s at\n<<<BEGIN>>>\n%s\n<<<END>>>"
                % (tags[0][0].group(0), source[err_start:err_end])
            )

        before = source[:pre_start]
        opening = source[pre_start:start]
        body = source[start:stop]
        closing = source[stop:post_stop]
        after = source[post_stop:]

        if isinstance(substitution, dict):
            substitution = substitution[tags[0][1]]

        if len(inspect.getfullargspec(substitution).args) == 4:
            inner = substitution(opening, body, closing, context)
        else:
            inner = substitution(opening, body, closing)

        if generate_symbols:
            replacement = "⟨CATSOOP:SYMBOL:%d:%06X⟩" % (
                context["cs_internal_symbol_counter"],
                random.randint(0, 2 ** 24 - 1),
            )
            context["cs_internal_symbol_counter"] += 1
            symbols[replacement] = inner
        else:
            replacement = inner

        source = before + replacement + after
        len_change = len(replacement) - (len(opening) + len(body) + len(closing))
        pickup = post_stop + len_change

        # rather than try to manually keep track of the matches' indices as
        # the text is changed, simply re-match (this is much less efficient,
        # but means that the match data will be correct without adjustment)
        opening_tags = [
            (m, m.group(1), True) for m in opening_expr.finditer(source, pickup)
        ]
        closing_tags = [
            (m, m.group(1), False) for m in closing_expr.finditer(source, pickup)
        ]
        tags = sorted(opening_tags + closing_tags, key=(lambda t: t[0].start()))

>>>>>>> c672c9c0
    return source


def parse_tag(tag):
    """
    Railroad diagram for the syntax of a tag

                             /<----------+---------------------------------------------------\
                            /             \                                                   \
    `<` -> WS* -> name -> WS -> parameter -+-> WS* -> `=` -> WS* -> value ---------------------+-> WS* -> `>`
                       \                                         \                            /
                        \-> `>`                                   \---> `"` -> .* -> `"` --->/
                                                                   \                        /
                                                                    \-> `'` -> .* -> `'` ->/
    WS = whitespace, * = Kleene star,
    . = any character besides relevant delimiter
    """
    # Note that this allows for strange things, like
    #   <example opt=ion=s>
    # producing
    #   ("example", {"opt": "ion=s"})
    #
    # The upside is that the rules are simple and
    # there's only one way to produce an error.

    # To do: add support for backslash escape

    original_tag = tag
    params = {}

    # we know the first character is `<`
    tag = tag[1:].lstrip()

    # grab until whitespace or `>` to get the name
    m = re.compile(r"[ >]").search(tag)
    name = tag[: m.start()]
    tag = tag[m.start() :].lstrip()

    # this could just be `while True`, but those always make me nervous
    while len(tag) > 0:
        if tag[0] == ">":
            break
<<<<<<< HEAD

        # grab until whitespace or `>` or `=` to get a parameter
        m = re.compile(r"[ >=]").search(tag)
        p = tag[: m.start()]
        tag = tag[m.start() :].lstrip()

        # case 1: parameter has a value
        if tag[0] == "=":
            tag = tag[1:].lstrip()

            if tag[0] == "'":
                tag = tag[1:]
                m = re.compile(r"'").search(tag)
                if m is None:
                    raise CatsoopSyntaxError(
                        "Improper tag %s: missing delimiter" % original_tag
                    )
                params[p] = tag[: m.start()]
                tag = tag[m.start() + 1 :].lstrip()

            elif tag[0] == '"':
                tag = tag[1:]
                m = re.compile(r'"').search(tag)
                if m is None:
                    raise CatsoopSyntaxError(
                        "Improper tag %s: missing delimiter" % original_tag
                    )
                params[p] = tag[: m.start()]
                tag = tag[m.start() + 1 :].lstrip()

            else:
                m = re.compile(r"[ >]").search(tag)
                params[p] = tag[: m.start()]
                tag = tag[m.start() :].lstrip()

        # case 2: parameter does NOT have a value
        else:
            params[p] = None

    return (name, params)


def execute_python(context, body, variables, offset, sourcefile):
    """
    Evalutes code in a given environment, and returns its output (if any).

    Makes use of a special variable `cs___WEBOUT`, which is a file-like object.
    Any data written to `cs___WEBOUT` will be returned. Overwrites `print` in
    the given environment so that its output is directed to `cs___WEBOUT`
    instead of STDOUT.

    Parameters:
=======

        # grab until whitespace or `>` or `=` to get a parameter
        m = re.compile(r"[ >=]").search(tag)
        p = tag[: m.start()]
        tag = tag[m.start() :].lstrip()

        # case 1: parameter has a value
        if tag[0] == "=":
            tag = tag[1:].lstrip()

            if tag[0] == "'":
                tag = tag[1:]
                m = re.compile(r"'").search(tag)
                if m is None:
                    raise CatsoopSyntaxError(
                        "Improper tag %s: missing delimiter" % original_tag
                    )
                params[p] = tag[: m.start()]
                tag = tag[m.start() + 1 :].lstrip()

            elif tag[0] == '"':
                tag = tag[1:]
                m = re.compile(r'"').search(tag)
                if m is None:
                    raise CatsoopSyntaxError(
                        "Improper tag %s: missing delimiter" % original_tag
                    )
                params[p] = tag[: m.start()]
                tag = tag[m.start() + 1 :].lstrip()

            else:
                m = re.compile(r"[ >]").search(tag)
                params[p] = tag[: m.start()]
                tag = tag[m.start() :].lstrip()

        # case 2: parameter does NOT have a value
        else:
            params[p] = None

    return (name, params)


def execute_python(context, body, variables, offset, sourcefile):
    """
    Evalutes code in a given environment, and returns its output (if any).

    Makes use of a special variable `cs___WEBOUT`, which is a file-like object.
    Any data written to `cs___WEBOUT` will be returned. Overwrites `print` in
    the given environment so that its output is directed to `cs___WEBOUT`
    instead of STDOUT.

    **Parameters:**
>>>>>>> c672c9c0
        `context`       the context of this request
        `body`          the string representation of python code to be executed
        `variables`     the dictionary representation of the environment in
                          which the code should be executed
        `offset`        the adjustment that should be made to line numbering
        `sourcefile`    the name of the file from which this code was taken
<<<<<<< HEAD
    Returns:
=======
    **Returns:**
>>>>>>> c672c9c0
        `result`        string containing anything written to `cs___WEBOUT`
    """
    variables.update({"cs___WEBOUT": StringIO()})
    try:
        body = remove_common_leading_whitespace(body)
        if isinstance(body, int):
            return (
                "<div style='color:red;'>"
                "<b>A Python Error Occurred:</b>"
                "<p><pre>"
                "Inconsistent indentation on line %d of python tag (line %d of file %s)"
                "</pre></p>"
                "</div>"
            ) % (body, body + offset, sourcefile)
        body = indent_python(body)
        body = (
            (
                "_cs_stdout_print = print\n"
                "def _cs_web_print(*args, **kwargs):\n"
                '    if "file" not in kwargs:\n'
                '        kwargs["file"] = cs___WEBOUT\n'
                "    _cs_stdout_print(*args, **kwargs)\n"
                "print = cs_print = _cs_web_print\n"
                "try:\n"
            )
            + body
            + (
                "\nexcept Exception as e:\n"
                "    raise e\n"
                "finally:\n"
                "    print = _cs_stdout_print"
            )
        )
        body = body.replace("tutor.init_random()", "tutor.init_random(globals())")
        body = body.replace("tutor.question(", "tutor.question(globals(),")
        exec(body, variables)
        return variables["cs___WEBOUT"].getvalue()

    except:
        exc = sys.exc_info()
        tb_entries = traceback.extract_tb(exc[2])
        tb_fname, tb_line, tb_func, tb_text = tb_entries[-1]
        exc_only = traceback.format_exception_only(exc[0], exc[1])

        if exc[0] == SyntaxError:
<<<<<<< HEAD
            text = "Syntax error in python tag (line %d of file %s):\n" % (
=======
            text = "Syntax error on line %d of python tag (line %d of file %s):\n" % (
>>>>>>> c672c9c0
                tb_line - 8,
                tb_line + offset - 8,
                sourcefile,
            )

            def replace_line_number(m):
                return "line %d" % (int(m.group(1)) - 8)

            exc_only = [re.sub(r"line (\d+)", replace_line_number, i) for i in exc_only]

        elif tb_func == "<module>":
            text = (
                "Error on line %d of python tag (line %d of file %s):\n    %s\n\n"
                % (
                    tb_line - 8,
                    tb_line + offset - 8,
                    sourcefile,
                    body.splitlines()[tb_line - 1].strip(),
                )
            )
        else:
            text = context["csm_errors"].error_message_content(context, html=False)
            exc_only = [""]

        text = "".join([text] + exc_only)

        err = html_format(clear_info(context, text))
        ret = (
            "<div style='color:red;'>"
            "<b>A Python Error Occurred:</b>"
            "<p><pre>%s</pre></p>"
            "</div>"
        ) % err
        return ret


# Built-in Custom Tags ---------------------------------------------------------
#  build_question
#  cs_custom_tags_builtins

___valid_qname = re.compile(r"^[_A-Za-z][_A-Za-z0-9]*$")


def ___reformat_tag(name, params):
    return (
        "<"
        + name.strip
        + " ".join((a if v is None else a + "=" + "...") for a, v in params.items())
        + ">"
    )


def build_question(body, params, context):
    if "cs_internal_qcount" not in context:
        context["cs_internal_qcount"] = 0

    if "cs_internal_qinfo" not in context:
        context["cs_internal_qinfo"] = {}

    if len(params) != 1:
        raise CatsoopSyntaxError(
            "Improper tag %s: `question` takes exactly one attribute"
            % ___reformat_tag("question", params)
        )

    qtype = list(params.keys())[0]

    if params[qtype] is not None:
        raise CatsoopSyntaxError(
            "Improper tag %s: qtype does not take any values"
            % ___reformat_tag("question", params)
        )

    out = []
    env = dict(context)
    try:
        code = remove_common_leading_whitespace(body)
        if isinstance(code, int):
            return (
                "<div style='color:red;'>"
                "<b>A Python Error Occurred:</b>"
                "<p><pre>"
                "Inconsistent indentation on line %d of question tag"
                "</pre></p>"
                "</div>"
            ) % code

        exec(code, env)

        if "csq_name" not in env:
            env["csq_name"] = "q%06d" % context["cs_internal_qcount"]
            context["cs_internal_qcount"] += 1

        if ___valid_qname.match(env["csq_name"]):
            replacement = "⟨CATSOOP:QUESTION:%s:%06X⟩" % (
                env["csq_name"],
                random.randint(0, 2 ** 24 - 1),
            )
            if qtype != "dummy":
                context["cs_internal_qinfo"][replacement] = tutor.question(
                    context, qtype, **env
                )
            return replacement

        else:
            return (
                "<div class='question' style='color:red;'>"
                "ERROR: Invalid question name <code>%r</code>"
                "</div>"
            ) % env["csq_name"]
    except:
        exc = sys.exc_info()
        tb_entries = traceback.extract_tb(exc[2])
        tb_fname, tb_line, tb_func, tb_text = tb_entries[-1]
        exc_only = traceback.format_exception_only(exc[0], exc[1])
        if exc[0] == SyntaxError:
            text = "Syntax error in question tag:\n"
        elif tb_func == "<module>":
            text = "Error on line %d of question tag." % tb_line
            try:
                text += "\n    %s\n\n" % code.splitlines()[tb_line - 1].strip()
            except:
                pass
        else:
            text = context["csm_errors"].error_message_content(context, html=False)
            exc_only = [""]
        text = "".join([text] + exc_only)
        err = html_format(clear_info(context, text))
        ret = (
            "<div style='color:red;'>"
            "<b>A Python Error Occurred:</b>"
            "<p><pre>%s</pre></p>"
            "</div>"
        ) % err
        return ret


cs_custom_tags_builtins = {
    "comment": {"open": "", "body": "", "close": "", "verbatim": True, "priority": 20},
    "question": {
        "open": "",
        "body": build_question,
        "close": "",
        "verbatim": True,
        "priority": 15,
    },
    "script": {"verbatim": True, "priority": 14},
    "pre": {"verbatim": True, "priority": 13},
    "displaymath": {"verbatim": True, "priority": 12},
    "math": {"verbatim": True, "priority": 11},
    "chapter": {"open": "<h1>", "close": "</h1>", "priority": 9},
    "section*": {"open": "<h2>", "close": "</h2>", "priority": 8},
    "subsection*": {"open": "<h3>", "close": "</h3>", "priority": 7},
    "subsubsection*": {"open": "<h4>", "close": "</h4>", "priority": 6},
}

# Legacy Functions -------------------------------------------------------------
#   None of these were re-written for CAT-SOOP v14

___indent_regex = re.compile(r"^(\s*)")

___string_regex = re.compile(
    r"""(\"\"\"[^"\\]*(?:(?:\\.|"(?!""))[^"\\]*)*\"\"\"|'''[^'\\]*(?:(?:\\.|'(?!''))[^'\\]*)*'''|'[^\n'\\]*(?:\\.[^\n'\\]*)*'|"[^\n"\\]*(?:\\.[^\n"\\]*)*")""",
    re.MULTILINE | re.DOTALL,
)

___ascii_letters = "abcdefghijklmnopqrstuvwxyzABCDEFGHIJKLMNOPQRSTUVWXYZ"


def ___tab_replacer(x):
    return x.group(1).replace("\t", "    ")


def ___replace_indentation_tabs(x):
    return re.sub(___indent_regex, ___tab_replacer, x)


def remove_common_leading_whitespace(x):
    lines = x.splitlines()
    if len(lines) == 0:
        return ""
    for ix in range(len(lines)):
        if lines[ix].strip():
            break
    first_ix = ix
    candidate = re.match(___indent_regex, lines[first_ix])
    if candidate is None:
        return x
    candidate = candidate.group(1)
    for ix, i in enumerate(lines):
        if ix < first_ix or not i.strip():
            continue
        if not i.startswith(candidate):
            return ix
    lc = len(candidate)
    return "\n".join(i[lc:] for i in lines)


def indent_python(c):
    strings = {}
    # start by removing strings and replacing them with unique character sequences
    def replacer(x):
        new_id = None
        while new_id is None or new_id in strings or new_id in c:
            new_id = "".join(random.choice(___ascii_letters) for i in range(20))
        strings[new_id] = x.group(1)
        return new_id

    c = re.sub(___string_regex, replacer, c)
    # now that strings are out of the way, change the indentation of every line
    c = "\n".join("    %s" % ___replace_indentation_tabs(i) for i in c.splitlines())
    c = "    pass\n%s" % c
    # finally, reintroduce strings
    for k, v in strings.items():
        c = c.replace(k, v)
    return c


def legacy_tree(context, tree):
    labels = {}
    textsections = [0, 0, 0]
    chapter = None
    toc_sections = []

    section = r"((?:chapter)|(?:(?:sub){0,2}section))"

    tag_map = {
        "section": ("h2", 1),
        "subsection": ("h3", 2),
        "subsubsection": ("h4", 3),
    }

    for i in tree.find_all(re.compile(section)):
        if i.name == "chapter":
            chapter = i.attrs.get("num", "0")
            tag = "h1"
            num = str(chapter)
        else:
            if i.name == "section":
                textsections[0] += 1
                textsections[1] = 0
            elif i.name == "subsection":
                textsections[1] += 1
                textsections[2] = 0
            elif i.name == "subsubsection":
                textsections[2] += 1
            tag, lim = tag_map[i.name]
            to_num = textsections[:lim]
            if chapter is not None:
                to_num.insert(0, chapter)
            num = ".".join(map(str, to_num))

        linknum = num.replace(".", "_")
        linkname = "catsoop_section_%s" % linknum

        lbl = i.attrs.get("label", None)
        if lbl is not None:
            labels[lbl] = {
                "type": i.name,
                "number": num,
                "title": i.string,
                "link": "#%s" % linkname,
            }
        toc_sections.append((num, linkname, i))
        sec = copy.copy(i)
        sec.name = tag
        sec.insert(0, "%s) " % num)
        if lbl is not None:
            sec.attrs["id"] = "catsoop_label_%s" % lbl
        i.replace_with(sec)
        link = tree.new_tag("a")
        link["class"] = "anchor"
        link.attrs["name"] = linkname
        sec.insert_before(link)

    # handle refs

    for i in tree.find_all("ref"):
        if "label" not in i.attrs:
            lbl = list(i.attrs.keys())[0]
        else:
            lbl = i.attrs["label"]

        body = i.innerHTML or '<a href="{link}">{type} {number}</a>'
        body = body.format(**labels[lbl])
        new = BeautifulSoup(body, "html.parser")
        i.replace_with(new)

    # handle table of contents

    for ix, i in enumerate(tree.find_all("tableofcontents")):
        o_toc_dom = toc_dom = tree.new_tag("ul")
        last_handled_len = 0
        for (num, ref, elt) in toc_sections:
            n = len(num.strip().split("."))  # number of layers deep
            if n > last_handled_len and last_handled_len != 0:
                # want a new level of indentation
                ltoc_dom = toc_dom
                toc_dom = tree.new_tag("ul")
                ltoc_dom.append(toc_dom)
            while n < last_handled_len:
                toc_dom = toc_dom.parent
                last_handled_len -= 1
            last_handled_len = n
            toc_entry = tree.new_tag("li")
            link = copy.copy(elt)
            link.name = "a"
            link["href"] = "#%s" % ref
            link.insert(0, "%s) " % num)
            toc_entry.append(link)
            toc_dom.append(toc_entry)

        toc_sec = tree.new_tag("h2")
        toc_sec.string = "Table of Contents"
        i.replace_with(toc_sec)
        toc_sec.insert_after(o_toc_dom)

    # footnotes

    footnotes = []

    for ix, i in enumerate(tree.find_all("footnote")):
        jx = ix + 1
        footnotes.append(i.decode_contents())
        sup = tree.new_tag("sup")
        sup.string = str(jx)
        i.replace_with(sup)
        link = tree.new_tag("a", href="#catsoop_footnote_%d" % jx)
        sup.wrap(link)
        ref = tree.new_tag("a")
        ref.attrs["name"] = "catsoop_footnote_ref_%d" % jx
        ref["class"] = "anchor"
        link.insert_before(ref)

    if len(footnotes) == 0:
        fnote = ""
    else:
        fnote = '<br/>&nbsp;<hr/><b name="cs_footnotes">Footnotes</b>'
        for (ix, f) in enumerate(footnotes):
            ix = ix + 1
            fnote += (
                '<p><a class="anchor" name="catsoop_footnote_%d"></a><sup style="padding-right:0.25em;color:var(--cs-base-bg-color);">%d</sup>'
                '%s <a href="#catsoop_footnote_ref_%d">'
                '<span class="noprint">(click to return to text)</span>'
                "</a></p>"
            ) % (ix, ix, f, ix)
    context["cs_footnotes"] = fnote

    # hints (<showhide>)

    def _md5(x):
        return hashlib.md5(x.encode()).hexdigest()

    for ix, i in enumerate(tree.find_all("showhide")):
        i.name = "div"
        i.attrs["style"] = "display:none;"
        wrap = tree.new_tag("div")
        wrap["class"] = ["response"]
        i.wrap(wrap)
        #        button = tree.new_tag('button', onclick="function(){var x=document.getElementById(%r);if(x.style.indexOf('none')>-1){x.style='display: block';}else{x.style='display:none;'}}" % i.attrs['id'])
        button = tree.new_tag(
            "button",
            onclick="if(this.nextSibling.style.display === 'none'){this.nextSibling.style.display = 'block';}else{this.nextSibling.style.display = 'none';}",
        )
        button.string = "Show/Hide"
        i.insert_before(button)

    # custom URL handling in img, a, script, link

    URL_FIX_LIST = [("img", "src"), ("a", "href"), ("script", "src"), ("link", "href")]

    for (tag, field) in URL_FIX_LIST:
        for i in tree.find_all(tag):
            if field in i.attrs:
                i.attrs[field] = dispatch.get_real_url(context, i.attrs[field])

    # math tags
    handle_math_tags(tree)

    # code blocks: specific default behavior
    default_code_class = context.get("cs_default_code_language", "nohighlight")
    if default_code_class is not None:
        for i in tree.find_all("code"):
            if i.parent.name != "pre":
                continue
            if "class" in i.attrs and (
                isinstance(i.attrs["class"], str) or len(i.attrs["class"]) > 0
            ):
                # this already has a class; skip!
                continue
            i.attrs["class"] = [default_code_class]

    return str(tree)


def handle_math_tags(tree):
    for ix, i in enumerate(tree.find_all(re.compile("(?:display)?math"))):
        i["class"] = i.get("class", [])
        if i.name == "math":
            i.name = "span"
        else:
            i.name = "div"
            i.attrs["style"] = "text-align:center;padding-bottom:10px;"
            i["class"].append("cs_displaymath")
        i["class"].append("cs_math_to_render")
    return tree<|MERGE_RESOLUTION|>--- conflicted
+++ resolved
@@ -167,112 +167,6 @@
 from bs4 import BeautifulSoup
 
 from . import debug_log
-<<<<<<< HEAD
-
-LOGGER = debug_log.LOGGER
-
-
-source_formats = ("md", "xml", "py")
-
-
-class CatsoopSyntaxError(Exception):
-    pass
-
-
-class CatsoopInternalError(Exception):
-    pass
-
-
-# Interface Functions ----------------------------------------------------------
-#   gather_page
-#   assemble_page
-#   html_from_source
-
-
-def html_from_source(context, source):
-    return assemble_page(context, gather_page(context, source), False)
-
-
-def gather_page(context, source):
-    """
-    Gathers all the sources for a page.
-
-    Parameters:
-        `context` = the context of this request (should be `into` from loader.py)
-        `source`    the text of this request
-    Calls:
-        (0) `annotate_python`
-            `remove_comments`
-        (1) `replace_include_tags`
-            `remove_comments`
-        (2) `replace_python_tags`
-    Returns:
-        `source`    the modified text
-    """
-    if context["cs_source_format"] == "py":
-        exec(source, context)
-        return (
-            "<div style='color:red;'>"
-            "<b>This is a python file.</b><br>"
-            "Python files should set <tt>context['cs_problem_spec']</tt> directly."
-            "</div>"
-        )
-    else:
-        path = context.get("cs_path_info", [])
-        path = ("%s%s" % (os.sep, os.path.join(*path))) if path else os.sep
-        source = annotate_python(path, source)
-        source = remove_comments(source)
-        source = replace_include_tags(context, source)
-        source = remove_comments(source)
-        source = replace_python_tags(context, source)
-    return source
-
-
-def assemble_page(context, source, set_problem_spec=True):
-    """
-    Assembles the final HTML of a page.
-
-    Parameters:
-        `context`   the context of this request (should be `into` from loader.py)
-        `source`    the text of this request
-    Calls:
-        (3) `context["cs_transform_source"]`
-        (4) `replace_custom_tags`
-        (5) `context["cs_course_handle_custom_tags"]`
-        (6) `build_tree`
-    Returns:
-        `source`    the modified text
-    """
-    if context["cs_source_format"] == "py":
-        return (
-            "<div style='color:red;'>"
-            "<b>This is a python file.</b><br>"
-            "Python files should set <tt>context['cs_problem_spec']</tt> directly."
-            "</div>"
-        )
-
-    if "cs_transform_source" in context:
-        source = context["cs_transform_source"](source)
-
-    # create `cs_custom_tags` if it does not exist
-    if not "cs_custom_tags" in context:
-        context["cs_custom_tags"] = {}
-
-    # if any built-ins are missing, add them in
-    for name in cs_custom_tags_builtins:
-        if name not in context["cs_custom_tags"]:
-            context["cs_custom_tags"][name] = cs_custom_tags_builtins[name]
-
-    source = replace_custom_tags(context, source)
-
-    if "cs_course_handle_custom_tags" in context:
-        LOGGER.warning(
-            "`cs_course_handle_custom_tags` is deprecated; use `cs_transform_source` instead."
-        )
-        source = context["cs_course_handle_custom_tags"](source)
-
-    source = build_tree(context, source)
-=======
 
 LOGGER = debug_log.LOGGER
 
@@ -448,43 +342,6 @@
 #   replace_python_tags
 #   replace_custom_tags
 #   build_tree
->>>>>>> c672c9c0
-
-    if set_problem_spec:
-        if "cs_problem_spec" in context:
-            LOGGER.warning("`cs_problem_spec` already exists; attempting to append.")
-        else:
-            context["cs_problem_spec"] = []
-        # split into the format required by __HANDLERS__
-        if "cs_internal_qinfo" in context and len(context["cs_internal_qinfo"]) > 0:
-            page = source
-            for mark, question in context["cs_internal_qinfo"].items():
-                p = page.split(mark)
-                if len(p) == 1:
-                    LOGGER.error(
-                        "Question %s was not found in the page source; skipping it."
-                        % mark
-                    )
-                if len(p) == 2:
-                    context["cs_problem_spec"].append(p[0])
-                    context["cs_problem_spec"].append(question)
-                    page = p[1]
-                else:
-                    raise CatsoopInternalError("Duplicate question %s" % s)
-        else:
-            context["cs_problem_spec"].append(source)
-
-<<<<<<< HEAD
-    return source
-
-
-# Top Level Functions ----------------------------------------------------------
-#   annotate_python
-#   remove_comments
-#   replace_include_tags
-#   replace_python_tags
-#   replace_custom_tags
-#   build_tree
 
 
 def annotate_python(fn, source):
@@ -493,10 +350,10 @@
         cs_internal_sourcefile  the name of source file that this tag is from
         cs_internal_linenumber  the line number of this tag in its source file
 
-    Parameters:
+    **Parameters:**
         `fn`        the name of the original file containing the tag
         `source`    the text of this request
-    Returns:
+    **Returns:**
         `source`    the modified text
     """
     expr = re.compile(r"< *(python|printf)( *| +[^>]+)>")
@@ -514,34 +371,6 @@
             tag = expr.search(line, pickup)
         source[lnum] = line
     return "\n".join(source)
-=======
-def annotate_python(fn, source):
-    """
-    Modifies `<python>` tags to include two parameters:
-        cs_internal_sourcefile  the name of source file that this tag is from
-        cs_internal_linenumber  the line number of this tag in its source file
-
-    **Parameters:**
-        `fn`        the name of the original file containing the tag
-        `source`    the text of this request
-    **Returns:**
-        `source`    the modified text
-    """
-    expr = re.compile(r"< *(python|printf)( *| +[^>]+)>")
-
-    source = source.split("\n")
-    for lnum in range(len(source)):
-        line = source[lnum]
-        tag = expr.search(line)
-        while tag is not None:
-            insertion = (' cs_internal_sourcefile="%s"' % fn) + (
-                ' cs_internal_linenumber="%d"' % lnum
-            )
-            line = line[: tag.end() - 1] + insertion + line[tag.end() - 1 :]
-            pickup = tag.end() + len(insertion)
-            tag = expr.search(line, pickup)
-        source[lnum] = line
-    return "\n".join(source)
 
 
 def remove_comments(source):
@@ -561,7 +390,6 @@
 def replace_include_tags(context, source):
     """
     Replaces `<include>` tags with the contents of the files they reference.
->>>>>>> c672c9c0
 
     **Parameters:**
         `context`   the context of this request
@@ -602,74 +430,16 @@
     )
     return source
 
-<<<<<<< HEAD
-def remove_comments(source):
-    """
-    Removes `<comment>` elements.
-
-    Parameters:
-        `source`    the text of this request
-    Returns:
-        `source`    the modified text
-    """
-    subs_func = lambda opening, body, closing: ""
-    source = replace_toplevel_element(source, "comment", subs_func)
-    return source
-
-
-def replace_include_tags(context, source):
-    """
-    Replaces `<include>` tags with the contents of the files they reference.
-
-    Parameters:
+
+def replace_python_tags(context, source):
+    """
+    Replaces `<python>` elements with the output of the code within, and `@{}`
+    and `<printf>` with the representation of the variable they reference.
+
+    **Parameters:**
         `context`   the context of this request
         `source`    the text of this request
-    Returns:
-        `source`    the modified text
-    """
-    # handle paths relative to here unless given an absolute path
-    def subs_func(opening, body, closing):
-        base_dir = dispatch.content_file_location(context, context["cs_path_info"])
-        base_dir = os.path.realpath(os.path.dirname(base_dir))
-        replacements = []
-        for fn in body.splitlines():
-            fn = fn.strip()
-            if not fn:
-                continue  # skip blank lines
-            fn = os.path.realpath(os.path.join(base_dir, fn))
-            if os.path.commonprefix([fn, base_dir]) != base_dir:
-                # tried to escape the course
-                LOGGER.error('Unable to include "%s": outside base directory.' % fn)
-                continue
-            if not os.path.isfile(fn):
-                LOGGER.error('Unable to include "%s": is not a file.' % fn)
-                continue
-            ext = os.path.splitext(fn)[1]
-            if ext == ".py":
-                replacements.append("<python>")
-            with open(fn) as fh:
-                external_source = fh.read()
-                external_source = annotate_python(fn, external_source)
-                replacements.append(external_source)
-            if ext == ".py":
-                replacements.append("</python>")
-        return "\n".join(replacements)
-
-    source = replace_toplevel_element(
-        source, "include", subs_func, disallow_nesting=True
-    )
-    return source
-
-
-def replace_python_tags(context, source):
-    """
-    Replaces `<python>` elements with the output of the code within, and `@{}`
-    and `<printf>` with the representation of the variable they reference.
-
-    Parameters:
-        `context`   the context of this request
-        `source`    the text of this request
-    Returns:
+    **Returns:**
         `source`    the modified text
     """
     # The next 11 lines are legacy code, and
@@ -762,109 +532,6 @@
             execution_context = context["cs__python_envs"][envname]
         else:
             execution_context = context
-=======
-
-def replace_python_tags(context, source):
-    """
-    Replaces `<python>` elements with the output of the code within, and `@{}`
-    and `<printf>` with the representation of the variable they reference.
-
-    **Parameters:**
-        `context`   the context of this request
-        `source`    the text of this request
-    **Returns:**
-        `source`    the modified text
-    """
-    # The next 11 lines are legacy code, and
-    # should probably be rewritten eventually.
-    pyvar_pattern = r"[\#0\- +]*\d*(?:.\d+)?[hlL]?[diouxXeEfFgGcrs]"
-    pyvar_pattern = r"(?:%%%s|%s)?" % (pyvar_pattern, pyvar_pattern)
-    pyvar_pattern = r"(?P<lead>^|[^\\])@(?P<fmt>%s){(?P<body>.+?)}" % pyvar_pattern
-    pyvar_regex = re.compile(pyvar_pattern, re.DOTALL | re.IGNORECASE)
-
-    def atbrace2printf(x):
-        g = x.groupdict()
-        return "%s<printf %s>%s</printf>" % (
-            g.get("lead", ""),
-            g.get("fmt", None) or "%s",
-            g["body"],
-        )
-
-    # substitution function for `python` and `printf` tags
-    def subs_func(opening, body, closing):
-        name, params = parse_tag(opening)
-
-        if "cs_internal_linenumber" not in params:
-            emergency = 10000
-            if name != "printf":
-                LOGGER.warning(
-                    "Python tag %s has unknown position; starting line numbering at %d."
-                    % (opening, emergency)
-                )
-            params["cs_internal_linenumber"] = emergency
-        if "cs_internal_sourcefile" not in params:
-            if name != "printf":
-                LOGGER.warning("Python tag %s has unknown source." % opening)
-            params["cs_internal_sourcefile"] = "UNKNOWN"
-
-        linenumber = int(params["cs_internal_linenumber"])
-        sourcefile = params["cs_internal_sourcefile"]
-
-        if name == "printf":
-            keys = list(params.keys())
-            recognized_params = ["cs_internal_linenumber", "cs_internal_sourcefile"]
-            for p in recognized_params:
-                if p in keys:
-                    keys.remove(p)
-            if len(keys) > 1:
-                raise CatsoopSyntaxError(
-                    "Improper tag %s: `printf` only admits one attribute" % opening
-                )
-            elif len(keys) == 1:
-                if params[keys[0]] is not None:
-                    raise CatsoopSyntaxError(
-                        'Improper tag %s: `printf` formatting attribute does not use "name=value" syntax'
-                        % opening
-                    )
-                fmt = keys[0]
-            else:
-                fmt = "%s"
-
-            body = "print(%r %% (%s,))" % (fmt, body)
-
-        if "show" in params:
-            if params["show"] is not None:
-                raise CatsoopSyntaxError(
-                    "Improper tag %s: `show` does not take any values" % opening
-                )
-            code = '<pre><code class="lang-python">%s</code></pre>'
-            out = code % html_format(body)
-        else:
-            out = ""
-
-        if "norun" in params:
-            if params["norun"] is not None:
-                raise CatsoopSyntaxError(
-                    "Improper tag %s: `norun` does not take any values" % opening
-                )
-            return out.strip()
-
-        if "noresult" in params:
-            if params["noresult"] is not None:
-                raise CatsoopSyntaxError(
-                    "Improper tag %s: `noresult` does not take any values" % opening
-                )
-            display_result = False
-        else:
-            display_result = True
-
-        if "env" in params:
-            envname = params["env"]
-            if envname not in context["cs__python_envs"]:
-                context["cs__python_envs"][envname] = {}
-            execution_context = context["cs__python_envs"][envname]
-        else:
-            execution_context = context
 
         result = execute_python(
             context, body, execution_context, linenumber, sourcefile
@@ -883,184 +550,8 @@
     )
     source = source.replace(r"\@{", "@{")
     return source
->>>>>>> c672c9c0
-
-        result = execute_python(
-            context, body, execution_context, linenumber, sourcefile
-        )
-        return (out + result).strip() if display_result else out.strip()
-
-<<<<<<< HEAD
-    if "cs__python_envs" not in context:
-        context["cs__python_envs"] = {}
-
-    # convert @{...} notation into <printf>...</printf>
-    source = re.sub(pyvar_regex, atbrace2printf, source)
-
-    # evaluate <python> and <printf> tags
-    source = replace_toplevel_element(
-        source, ["python", "printf"], subs_func, disallow_nesting=True
-    )
-    source = source.replace(r"\@{", "@{")
-    return source
-
-
-def replace_custom_tags(context, source, disable_markdown=False):
-    """
-    Replaces custom tags as described at the top of this file (language.py).
-
-    Unlike `replace_include_tags`, `replace_python_tags`, and `build_tree`, this
-    function should not modify `context`. The argument `source` is passed in as
-    a separate argument to reflect this difference in paradigm.
-
-    Parameters:
-        `context`   the context of this request
-        `source`    the text of this request
-    Returns:
-        `source`    the modified text
-    """
-    custom_tags = context["cs_custom_tags"]
-    names_todo = list(custom_tags.keys())
-
-    # Since timsort is stable, we
-    # sort lexicographically...
-    names_todo.sort()
-    names_todo.reverse()
-    # ...then sort by precedence,
-    names_todo.sort(key=lambda n: custom_tags[n].get("priority", 0))
-
-    symbols = {}
-    while len(names_todo) > 0:
-        premier = names_todo.pop()
-        this_level = custom_tags[premier].get("priority", 0)
-        at_this_level = [premier]
-        while (
-            len(names_todo) > 0
-            and custom_tags[names_todo[-1]].get("priority") == this_level
-        ):
-            at_this_level.append(names_todo.pop())
-
-        def make_subs_func(opts):
-            open_replmnt = opts.get("open", None)
-            body_replmnt = opts.get("body", None)
-            close_replmnt = opts.get("close", None)
-            run_markdown = opts.get("markdown", True)
-            verbatim = opts.get("verbatim", False)
-
-            def subs_func(opening, body, closing, context):
-                _, params = parse_tag(opening)
-
-                if open_replmnt is None:
-                    new_open = opening
-                elif isinstance(open_replmnt, str):
-                    new_open = open_replmnt
-                else:
-                    new_open = open_replmnt(params, context)
-
-                if body_replmnt is None:
-                    new_body = body
-                elif isinstance(body_replmnt, str):
-                    new_body = body_replmnt
-                else:
-                    new_body = body_replmnt(body, params, context)
-
-                if close_replmnt is None:
-                    new_close = closing
-                elif isinstance(close_replmnt, str):
-                    new_close = close_replmnt
-                else:
-                    new_close = close_replmnt(params, context)
-
-                if not verbatim:
-                    new_body = replace_custom_tags(context, new_body, disable_markdown = not run_markdown)
-
-                return new_open + new_body + new_close
-
-            return subs_func
-
-        subs_funcs = {}
-        for name in at_this_level:
-            opts = custom_tags[name]
-            subs_funcs[name] = make_subs_func(opts)
-
-        source = replace_toplevel_element(
-            source, at_this_level, subs_funcs, symbols=symbols, context=context
-        )
-
-    if context["cs_source_format"] == "md" and not disable_markdown:
-        source = markdown.markdown(
-            source,
-            extensions=[
-                tables.TableExtension(),
-                fenced_code.FencedCodeExtension(),
-                sane_lists.SaneListExtension(),
-                markdown_math.MathExtension(),
-            ],
-        )
-        # Markdown inserts a lot of paragraph tags; let's make sure they're balanced
-        opening_expr = re.compile(r"<p>")
-        closing_expr = re.compile(r"</p>")
-        opening_pars = [(m, +1) for m in re.finditer(opening_expr, source)]
-        closing_pars = [(m, -1) for m in re.finditer(closing_expr, source)]
-        pars = sorted(opening_pars + closing_pars, key=(lambda t: t[0].start()))
-        depth = 0
-        toplevel_pars = 0
-        for p in pars:
-            depth += p[1]
-            if depth < 0:
-                raise CatsoopSyntaxError("Unexpected closing tag </p>" % tags[0][0].group(0))
-            if depth == 0:
-                toplevel_pars += 1
-        if depth != 0:
-            raise CatsoopSyntaxError("Unmatched opening tag <p>")
-
-        # If everything is inside one paragraph element, strip it away
-        # (it's more or less never something we want)
-        if toplevel_pars == 1:
-            preopen = pars[0][0].start()
-            postopen = pars[0][0].end()
-            preclose = pars[-1][0].start()
-            postclose = pars[-1][0].end()
-            if (source[:preopen].strip() == ''
-                and source[postclose:].strip() == ''):
-                source = source[postopen:preclose]
-
-    # It's possible that an element of high priority gets replaced by a symbol,
-    # and then later an element of lower priority enclosing that symbol itself
-    # is replaced. Then it is necessary to substitute twice succesively – once
-    # to restore the lower priority element (and the high priority symbol), and
-    # then once more to restore the higher priority element.
-    while any(sym in source for sym in symbols):
-        for sym, repl in symbols.items():
-            source = source.replace(sym, repl)
-
-    return source
-
-
-def build_tree(context, source):
-    """
-    Create a BeautifulSoup tree and implement the functionality of the remainder
-    of the custom tags.
-
-    Parameters:
-        `context`   the context of this request
-        `source`    the text of this request
-    Returns:
-        `source`    the modified text
-    """
-    tree = BeautifulSoup(source, "html.parser")
-
-    if "cs_transform_tree" in context:
-        tree = context["cs_transform_tree"](tree)
-
-    return legacy_tree(context, tree)
-
-
-# Helper Functions -------------------------------------------------------------
-#   replace_toplevel_elements
-#   parse_tag
-#   execute_python
-=======
+
+
 def replace_custom_tags(context, source, source_format, disable_markdown=False):
     """
     Replaces custom tags as described at the top of this file (language.py).
@@ -1230,7 +721,6 @@
 def replace_toplevel_element(
     source, name, substitution, disallow_nesting=False, symbols=None, context=None
 ):
->>>>>>> c672c9c0
 
     # We'd like to ensure that tags are balanced and then perform some substitu-
     # tion on top-level elements. BeautifulSoup would be just the tool for this,
@@ -1238,114 +728,6 @@
     # (which we don't want to happen yet). Using a different parser could poten-
     # tially work, and perhaps in the future we'll do that instead.
 
-<<<<<<< HEAD
-def replace_toplevel_element(
-    source, name, substitution, disallow_nesting=False, symbols=None, context=None
-):
-
-    # We'd like to ensure that tags are balanced and then perform some substitu-
-    # tion on top-level elements. BeautifulSoup would be just the tool for this,
-    # but the HTML parser we use with bs4 amends the tree to make it well-formed
-    # (which we don't want to happen yet). Using a different parser could poten-
-    # tially work, and perhaps in the future we'll do that instead.
-
-    # Note that in some cases (when elements interleave), there is a difference
-    # between, e.g.,
-    #   source = replace_toplevel_element(source, a, subs_func)
-    #   source = replace_toplevel_element(source, b, subs_func)
-    # and
-    #   source = replace_toplevel_element(source, [a, b], subs_func)
-
-    # To do: allow the ">" character to appear in quoted strings within a tag
-
-    generate_symbols = symbols is not None
-
-    if generate_symbols:
-        if context is None:
-            context = {}
-
-        if "cs_internal_symbol_counter" not in context:
-            context["cs_internal_symbol_counter"] = 0
-
-    if isinstance(name, list):
-        name = "(" + "|".join(re.escape(n) for n in name) + ")"
-    else:
-        name = "(" + re.escape(name) + ")"
-
-    opening_expr = re.compile(r"< *%s( *| +[^>]+)>" % name)
-    closing_expr = re.compile(r"</ *%s *>" % name)
-    # find all opening and closing tags
-    opening_tags = [(m, m.group(1), True) for m in re.finditer(opening_expr, source)]
-    closing_tags = [(m, m.group(1), False) for m in re.finditer(closing_expr, source)]
-    tags = sorted(opening_tags + closing_tags, key=(lambda t: t[0].start()))
-
-    while len(tags) > 0:
-        # check for an unexpected closing tag
-        if not tags[0][2]:
-            raise CatsoopSyntaxError("Unexpected closing tag %s" % tags[0][0].group(0))
-        # find paired tag
-        pre_start = tags[0][0].start()
-        start = tags[0][0].end()
-        stack = []
-        for t in tags:
-            if t[2]:  # opening tag
-                stack.append(t)
-            else:  # closing tag
-                previous = stack.pop()
-                if previous[1] != t[1]:
-                    raise CatsoopSyntaxError(
-                        "Unexpected closing tag %s" % t[0].group(0)
-                    )
-            if disallow_nesting and len(stack) > 1:
-                raise CatsoopSyntaxError("Nested tag %s" % t[0].group(0))
-            if len(stack) == 0:
-                stop = t[0].start()
-                post_stop = t[0].end()
-                break
-        # check for an unmatched opening tag
-        if len(stack) != 0:
-            raise CatsoopSyntaxError("Unmatched opening tag %s" % tags[0][0].group(0))
-
-        before = source[:pre_start]
-        opening = source[pre_start:start]
-        body = source[start:stop]
-        closing = source[stop:post_stop]
-        after = source[post_stop:]
-
-        if isinstance(substitution, dict):
-            substitution = substitution[tags[0][1]]
-
-        if len(inspect.getfullargspec(substitution).args) == 4:
-            inner = substitution(opening, body, closing, context)
-        else:
-            inner = substitution(opening, body, closing)
-
-        if generate_symbols:
-            replacement = "⟨CATSOOP:SYMBOL:%d:%06X⟩" % (
-                context["cs_internal_symbol_counter"],
-                random.randint(0, 2 ** 24 - 1),
-            )
-            context["cs_internal_symbol_counter"] += 1
-            symbols[replacement] = inner
-        else:
-            replacement = inner
-
-        source = before + replacement + after
-        len_change = len(replacement) - (len(opening) + len(body) + len(closing))
-        pickup = post_stop + len_change
-
-        # rather than try to manually keep track of the matches' indices as
-        # the text is changed, simply re-match (this is much less efficient,
-        # but means that the match data will be correct without adjustment)
-        opening_tags = [
-            (m, m.group(1), True) for m in opening_expr.finditer(source, pickup)
-        ]
-        closing_tags = [
-            (m, m.group(1), False) for m in closing_expr.finditer(source, pickup)
-        ]
-        tags = sorted(opening_tags + closing_tags, key=(lambda t: t[0].start()))
-
-=======
     # Note that in some cases (when elements interleave), there is a difference
     # between, e.g.,
     #   source = replace_toplevel_element(source, a, subs_func)
@@ -1460,7 +842,6 @@
         ]
         tags = sorted(opening_tags + closing_tags, key=(lambda t: t[0].start()))
 
->>>>>>> c672c9c0
     return source
 
 
@@ -1503,7 +884,6 @@
     while len(tag) > 0:
         if tag[0] == ">":
             break
-<<<<<<< HEAD
 
         # grab until whitespace or `>` or `=` to get a parameter
         m = re.compile(r"[ >=]").search(tag)
@@ -1555,72 +935,14 @@
     the given environment so that its output is directed to `cs___WEBOUT`
     instead of STDOUT.
 
-    Parameters:
-=======
-
-        # grab until whitespace or `>` or `=` to get a parameter
-        m = re.compile(r"[ >=]").search(tag)
-        p = tag[: m.start()]
-        tag = tag[m.start() :].lstrip()
-
-        # case 1: parameter has a value
-        if tag[0] == "=":
-            tag = tag[1:].lstrip()
-
-            if tag[0] == "'":
-                tag = tag[1:]
-                m = re.compile(r"'").search(tag)
-                if m is None:
-                    raise CatsoopSyntaxError(
-                        "Improper tag %s: missing delimiter" % original_tag
-                    )
-                params[p] = tag[: m.start()]
-                tag = tag[m.start() + 1 :].lstrip()
-
-            elif tag[0] == '"':
-                tag = tag[1:]
-                m = re.compile(r'"').search(tag)
-                if m is None:
-                    raise CatsoopSyntaxError(
-                        "Improper tag %s: missing delimiter" % original_tag
-                    )
-                params[p] = tag[: m.start()]
-                tag = tag[m.start() + 1 :].lstrip()
-
-            else:
-                m = re.compile(r"[ >]").search(tag)
-                params[p] = tag[: m.start()]
-                tag = tag[m.start() :].lstrip()
-
-        # case 2: parameter does NOT have a value
-        else:
-            params[p] = None
-
-    return (name, params)
-
-
-def execute_python(context, body, variables, offset, sourcefile):
-    """
-    Evalutes code in a given environment, and returns its output (if any).
-
-    Makes use of a special variable `cs___WEBOUT`, which is a file-like object.
-    Any data written to `cs___WEBOUT` will be returned. Overwrites `print` in
-    the given environment so that its output is directed to `cs___WEBOUT`
-    instead of STDOUT.
-
     **Parameters:**
->>>>>>> c672c9c0
         `context`       the context of this request
         `body`          the string representation of python code to be executed
         `variables`     the dictionary representation of the environment in
                           which the code should be executed
         `offset`        the adjustment that should be made to line numbering
         `sourcefile`    the name of the file from which this code was taken
-<<<<<<< HEAD
-    Returns:
-=======
     **Returns:**
->>>>>>> c672c9c0
         `result`        string containing anything written to `cs___WEBOUT`
     """
     variables.update({"cs___WEBOUT": StringIO()})
@@ -1666,11 +988,7 @@
         exc_only = traceback.format_exception_only(exc[0], exc[1])
 
         if exc[0] == SyntaxError:
-<<<<<<< HEAD
-            text = "Syntax error in python tag (line %d of file %s):\n" % (
-=======
             text = "Syntax error on line %d of python tag (line %d of file %s):\n" % (
->>>>>>> c672c9c0
                 tb_line - 8,
                 tb_line + offset - 8,
                 sourcefile,
