--- conflicted
+++ resolved
@@ -291,20 +291,11 @@
     """
     ctx = {}
     load_global_data(ctx)
-<<<<<<< HEAD
     ctx["cs_path_info"] = path
     if path:
         ctx["cs_course"] = path[0]
         cfile = ctx["csm_dispatch"].content_file_location(ctx, path)
         do_early_load(ctx, ctx["cs_course"], path[1:], ctx, cfile)
-=======
-    opath = path
-    ctx["cs_course"] = path[0]
-    ctx["cs_path_info"] = opath
-    path = path[1:]
-    cfile = ctx["csm_dispatch"].content_file_location(ctx, opath)
-    do_preload(ctx, ctx["cs_course"], path, ctx, cfile)
->>>>>>> 2ec3f817
     return ctx
 
 
