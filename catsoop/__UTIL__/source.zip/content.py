--- conflicted
+++ resolved
@@ -71,31 +71,7 @@
 add_files_to_zip(outfile, cs_fs_root, "catsoop-src/catsoop")
 now = csm_time.from_detailed_timestamp(cs_timestamp)
 now = csm_time.long_timestamp(now).replace("; ", " at ")
-<<<<<<< HEAD
-if course is None:
-    outfile.writestr(
-        "catsoop-src/README.catsoop-source", SOURCE_README_NOCOURSE % (cs_url_root, now)
-    )
-else:
-    ctx = csm_loader.generate_context([course])
-    course_name = ctx.get("cs_long_name", course)
-    course_name = (
-        course_name.replace("<br>", " ")
-        .replace("<br/>", " ")
-        .replace("</br>", " ")
-        .replace("<br />", " ")
-    )
-    outfile.writestr(
-        "catsoop-src/README.catsoop-source",
-        SOURCE_README % (cs_url_root, now, course_name, course),
-    )
-    add_files_to_zip(outfile, plugins_base, "catsoop-src/%s/__PLUGINS__" % course)
-    add_files_to_zip(outfile, qtypes_base, "catsoop-src/%s/__QTYPES__" % course)
-    add_files_to_zip(outfile, handlers_base, "catsoop-src/%s/__HANDLERS__" % course)
-    add_files_to_zip(outfile, authtypes_base, "catsoop-src/%s/_auth" % course)
-=======
 outfile.writestr("catsoop-src/README.txt", SOURCE_README % (cs_url_root, now))
->>>>>>> 2ec3f817
 outfile.close()
 
 cs_handler = "raw_response"
